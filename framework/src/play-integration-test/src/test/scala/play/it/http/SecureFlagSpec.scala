--- conflicted
+++ resolved
@@ -42,64 +42,6 @@
       val response = okep.client.newCall(request).execute()
       response.body.string must ===("false")
     }
-<<<<<<< HEAD
-=======
-    "not show that requests are not secure if X_FORWARDED_PROTO is http" in withServer(secureFlagAction, Some(sslPort)) { _ =>
-      test(createConn(sslPort, Some("http")), false)
-    }
-  }
-
-  "Play http server" should {
-    "not show that requests are not secure in the absence of X_FORWARDED_PROTO" in withServer(secureFlagAction) { port =>
-      val responses = BasicHttpClient.makeRequests(port)(
-        BasicRequest("GET", "/", "HTTP/1.1", Map(), "foo")
-      )
-      responses.length must_== 1
-      responses(0).body must_== Left("false")
-    }
-    "show that requests are secure if X_FORWARDED_PROTO is https" in withServer(secureFlagAction) { port =>
-      val responses = BasicHttpClient.makeRequests(port)(
-        BasicRequest("GET", "/", "HTTP/1.1", Map(X_FORWARDED_FOR -> "127.0.0.1", X_FORWARDED_PROTO -> "https"), "foo")
-      )
-      responses.length must_== 1
-      responses(0).body must_== Left("true")
-    }
-    "not show that requests are secure if X_FORWARDED_PROTO is http" in withServer(secureFlagAction) { port =>
-      val responses = BasicHttpClient.makeRequests(port)(
-        BasicRequest("GET", "/", "HTTP/1.1", Map((X_FORWARDED_PROTO, "http")), "foo")
-      )
-      responses.length must_== 1
-      responses(0).body must_== Left("false")
-    }
-  }
-
-  // the following are adapted from SslSpec
-
-  def createConn(sslPort: Int, forwardedProto: Option[String] = None) = {
-    val conn = new URL("https://localhost:" + sslPort + "/").openConnection().asInstanceOf[HttpsURLConnection]
-    forwardedProto.foreach { proto =>
-      conn.setRequestProperty(X_FORWARDED_FOR, "127.0.0.1")
-      conn.setRequestProperty(X_FORWARDED_PROTO, proto)
-    }
-    conn.setSSLSocketFactory(sslFactory)
-    conn
-  }
-
-  def sslFactory = {
-    val ctx = SSLContext.getInstance("TLS")
-    ctx.init(null, Array(MockTrustManager()), null)
-    ctx.getSocketFactory
-  }
-
-  case class MockTrustManager() extends X509TrustManager {
-    val nullArray = Array[X509Certificate]()
-
-    def checkClientTrusted(x509Certificates: Array[X509Certificate], s: String): Unit = {}
-
-    def checkServerTrusted(x509Certificates: Array[X509Certificate], s: String): Unit = {}
-
-    def getAcceptedIssuers = nullArray
->>>>>>> daa646fc
   }
 
 }